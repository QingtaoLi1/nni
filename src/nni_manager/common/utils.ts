/**
 * Copyright (c) Microsoft Corporation
 * All rights reserved.
 *
 * MIT License
 *
 * Permission is hereby granted, free of charge, to any person obtaining a copy of this software and associated
 * documentation files (the "Software"), to deal in the Software without restriction, including without limitation
 * the rights to use, copy, modify, merge, publish, distribute, sublicense, and/or sell copies of the Software, and
 * to permit persons to whom the Software is furnished to do so, subject to the following conditions:
 * The above copyright notice and this permission notice shall be included in all copies or substantial portions of the Software.
 *
 * THE SOFTWARE IS PROVIDED *AS IS*, WITHOUT WARRANTY OF ANY KIND, EXPRESS OR IMPLIED, INCLUDING
 * BUT NOT LIMITED TO THE WARRANTIES OF MERCHANTABILITY, FITNESS FOR A PARTICULAR PURPOSE AND
 * NONINFRINGEMENT. IN NO EVENT SHALL THE AUTHORS OR COPYRIGHT HOLDERS BE LIABLE FOR ANY CLAIM,
 * DAMAGES OR OTHER LIABILITY, WHETHER IN AN ACTION OF CONTRACT, TORT OR OTHERWISE, ARISING FROM,
 * OUT OF OR IN CONNECTION WITH THE SOFTWARE OR THE USE OR OTHER DEALINGS IN THE SOFTWARE.
 */

'use strict';

import * as assert from 'assert';
import { randomBytes } from 'crypto';
import * as cpp from 'child-process-promise';
import * as cp from 'child_process';
import { ChildProcess, spawn, StdioOptions } from 'child_process';
import * as fs from 'fs';
import * as os from 'os';
import * as path from 'path';
import { Deferred } from 'ts-deferred';
import { Container } from 'typescript-ioc';
import * as util from 'util';

import { Database, DataStore } from './datastore';
import { ExperimentStartupInfo, getExperimentId, getExperimentStartupInfo, setExperimentStartupInfo } from './experimentStartupInfo';
import { Manager } from './manager';
import { TrialConfig } from '../training_service/common/trialConfig';
import { HyperParameters, TrainingService, TrialJobStatus } from './trainingService';
import { getLogger } from './log';

function getExperimentRootDir(): string {
    return getExperimentStartupInfo()
            .getLogDir();
}

function getLogDir(): string{
    return path.join(getExperimentRootDir(), 'log');
}

function getLogLevel(): string{
    return getExperimentStartupInfo()
    .getLogLevel();
}

function getDefaultDatabaseDir(): string {
    return path.join(getExperimentRootDir(), 'db');
}

function getCheckpointDir(): string {
    return path.join(getExperimentRootDir(), 'checkpoint');
}

function mkDirP(dirPath: string): Promise<void> {
    const deferred: Deferred<void> = new Deferred<void>();
    fs.exists(dirPath, (exists: boolean) => {
        if (exists) {
            deferred.resolve();
        } else {
            const parent: string = path.dirname(dirPath);
            mkDirP(parent).then(() => {
                fs.mkdir(dirPath, (err: Error) => {
                    if (err) {
                        deferred.reject(err);
                    } else {
                        deferred.resolve();
                    }
                });
            }).catch((err: Error) => {
                deferred.reject(err);
            });
        }
    });

    return deferred.promise;
}

function mkDirPSync(dirPath: string): void {
    if (fs.existsSync(dirPath)) {
        return;
    }
    mkDirPSync(path.dirname(dirPath));
    fs.mkdirSync(dirPath);
}

const delay: (ms: number) => Promise<void> = util.promisify(setTimeout);

/**
 * Convert index to character
 * @param index index
 * @returns a mapping character
 */
function charMap(index: number): number {
    if (index < 26) {
        return index + 97;
    } else if (index < 52) {
        return index - 26 + 65;
    } else {
        return index - 52 + 48;
    }
}

/**
 * Generate a unique string by length
 * @param len length of string
 * @returns a unique string
 */
function uniqueString(len: number): string {
    if (len === 0) {
        return '';
    }
    const byteLength: number = Math.ceil((Math.log2(52) + Math.log2(62) * (len - 1)) / 8);
    let num: number = randomBytes(byteLength).reduce((a: number, b: number) => a * 256 + b, 0);
    const codes: number[] = [];
    codes.push(charMap(num % 52));
    num = Math.floor(num / 52);
    for (let i: number = 1; i < len; i++) {
        codes.push(charMap(num % 62));
        num = Math.floor(num / 62);
    }

    return String.fromCharCode(...codes);
}

function randomSelect<T>(a: T[]): T {
    assert(a !== undefined);

    // tslint:disable-next-line:insecure-random
    return a[Math.floor(Math.random() * a.length)];
}
function parseArg(names: string[]): string {
    if (process.argv.length >= 4) {
        for (let i: number = 2; i < process.argv.length - 1; i++) {
            if (names.includes(process.argv[i])) {
                return process.argv[i + 1];
            }
        }
    }

    return '';
}

function crossPlatformStringify(args:any):any{
    if(process.platform === 'win32'){
        return JSON.stringify(args);
    }
    else{
        return JSON.stringify(JSON.stringify(args));
    }
}

/**
 * Generate command line to start automl algorithm(s), 
 * either start advisor or start a process which runs tuner and assessor
 * @param tuner : For builtin tuner:
 *     {
 *         className: 'EvolutionTuner'
 *         classArgs: {
 *             optimize_mode: 'maximize',
 *             population_size: 3
 *         }
 *     }
 * customized:
 *     {
 *         codeDir: '/tmp/mytuner'
 *         classFile: 'best_tuner.py'
 *         className: 'BestTuner'
 *         classArgs: {
 *             optimize_mode: 'maximize',
 *             population_size: 3
 *         }
 *     }
 *
 * @param assessor: similiar as tuner
 * @param advisor: similar as tuner
 *
 */
function getMsgDispatcherCommand(tuner: any, assessor: any, advisor: any, multiPhase: boolean = false, multiThread: boolean = false): string {
    if ((tuner || assessor) && advisor) {
        throw new Error('Error: specify both tuner/assessor and advisor is not allowed');
    }
    if (!tuner && !advisor) {
        throw new Error('Error: specify neither tuner nor advisor is not allowed');
    }
    let command: string = `python3 -m nni`;
    if(os.platform()==="win32"){
        command = `python -m nni`;
    }
    if (multiPhase) {
        command += ' --multi_phase';
    }

    if (multiThread) {
        command += ' --multi_thread';
    }

    if (advisor) {
        command += ` --advisor_class_name ${advisor.className}`;
        if (advisor.classArgs !== undefined) {
<<<<<<< HEAD
            if(os.platform()==="win32"){
                command += ` --advisor_args ${JSON.stringify(advisor.classArgs)}`;
            }
            else{
                command += ` --advisor_args ${JSON.stringify(JSON.stringify(advisor.classArgs))}`;
            }
=======
            command += ` --advisor_args ${crossPlatformStringify(advisor.classArgs)}`;
>>>>>>> 44f99026
        }
        if (advisor.codeDir !== undefined && advisor.codeDir.length > 1) {
            command += ` --advisor_directory ${advisor.codeDir}`;
        }
        if (advisor.classFileName !== undefined && advisor.classFileName.length > 1) {
            command += ` --advisor_class_filename ${advisor.classFileName}`;
        }
    } else {
        command += ` --tuner_class_name ${tuner.className}`;
        if (tuner.classArgs !== undefined) {
<<<<<<< HEAD
            if(os.platform()==="win32"){
                command += ` --tuner_args ${JSON.stringify(tuner.classArgs)}`;
            }
            else{
                command += ` --tuner_args ${JSON.stringify(JSON.stringify(tuner.classArgs))}`;
            }
=======
            command += ` --tuner_args ${crossPlatformStringify(tuner.classArgs)}`;
>>>>>>> 44f99026
        }
        if (tuner.codeDir !== undefined && tuner.codeDir.length > 1) {
            command += ` --tuner_directory ${tuner.codeDir}`;
        }
        if (tuner.classFileName !== undefined && tuner.classFileName.length > 1) {
            command += ` --tuner_class_filename ${tuner.classFileName}`;
        }

        if (assessor !== undefined && assessor.className !== undefined) {
            command += ` --assessor_class_name ${assessor.className}`;
            if (assessor.classArgs !== undefined) {
<<<<<<< HEAD
                if(os.platform()==="win32"){
                    command += ` --assessor_args ${JSON.stringify(assessor.classArgs)}`;
                }
                else{
                    command += ` --assessor_args ${JSON.stringify(JSON.stringify(assessor.classArgs))}`;
                }
=======
                command += ` --assessor_args ${crossPlatformStringify(assessor.classArgs)}`;
>>>>>>> 44f99026
            }
            if (assessor.codeDir !== undefined && assessor.codeDir.length > 1) {
                command += ` --assessor_directory ${assessor.codeDir}`;
            }
            if (assessor.classFileName !== undefined && assessor.classFileName.length > 1) {
                command += ` --assessor_class_filename ${assessor.classFileName}`;
            }
        }
    }

    return command;
}

/**
 * Generate parameter file name based on HyperParameters object
 * @param hyperParameters HyperParameters instance
 */
function generateParamFileName(hyperParameters : HyperParameters): string {
    assert(hyperParameters !== undefined);
    assert(hyperParameters.index >= 0);

    let paramFileName : string;
    if(hyperParameters.index == 0) {
        paramFileName = 'parameter.cfg';
    } else {
        paramFileName = `parameter_${hyperParameters.index}.cfg`
    }
    return paramFileName;
}

/**
 * Initialize a pseudo experiment environment for unit test.
 * Must be paired with `cleanupUnitTest()`.
 */
function prepareUnitTest(): void {
    Container.snapshot(ExperimentStartupInfo);
    Container.snapshot(Database);
    Container.snapshot(DataStore);
    Container.snapshot(TrainingService);
    Container.snapshot(Manager);

    setExperimentStartupInfo(true, 'unittest', 8080);
    mkDirPSync(getLogDir());

    const sqliteFile: string = path.join(getDefaultDatabaseDir(), 'nni.sqlite');
    try {
        fs.unlinkSync(sqliteFile);
    } catch (err) {
        // file not exists, good
    }
}

/**
 * Clean up unit test pseudo experiment.
 * Must be paired with `prepareUnitTest()`.
 */
function cleanupUnitTest(): void {
    Container.restore(Manager);
    Container.restore(TrainingService);
    Container.restore(DataStore);
    Container.restore(Database);
    Container.restore(ExperimentStartupInfo);
}

let cachedipv4Address : string = '';
/**
 * Get IPv4 address of current machine
 */
function getIPV4Address(): string {
    if (cachedipv4Address && cachedipv4Address.length > 0) {
        return cachedipv4Address;
    }

    if(os.networkInterfaces().eth0) {
        for(const item of os.networkInterfaces().eth0) {
            if(item.family === 'IPv4') {
                cachedipv4Address = item.address;
                return cachedipv4Address;
            }
        }
    } else {
        throw Error('getIPV4Address() failed because os.networkInterfaces().eth0 is undefined.');
    }

    throw Error('getIPV4Address() failed because no valid IPv4 address found.')
}

function getRemoteTmpDir(osType: string): string {
    if (osType == 'linux') {
        return '/tmp';
    } else {
        throw Error(`remote OS ${osType} not supported`);
    }
}

/**
 * Get the status of canceled jobs according to the hint isEarlyStopped
 */
function getJobCancelStatus(isEarlyStopped: boolean): TrialJobStatus {
    return isEarlyStopped ? 'EARLY_STOPPED' : 'USER_CANCELED';
}

/**
 * Utility method to calculate file numbers under a directory, recursively
 * @param directory directory name
 */
function countFilesRecursively(directory: string, timeoutMilliSeconds?: number): Promise<number> {
    if(!fs.existsSync(directory)) {
        throw Error(`Direcotory ${directory} doesn't exist`);
    }

    const deferred: Deferred<number> = new Deferred<number>();

    let timeoutId : NodeJS.Timer
    const delayTimeout : Promise<number> = new Promise((resolve : Function, reject : Function) : void => {
        // Set timeout and reject the promise once reach timeout (5 seconds)
        timeoutId = setTimeout(() => {
            reject(new Error(`Timeout: path ${directory} has too many files`));
        }, 5000);
    });

    let fileCount: number = -1;
    cpp.exec(`find ${directory} -type f | wc -l`).then((result) => {
        if(result.stdout && parseInt(result.stdout)) {
            fileCount = parseInt(result.stdout);            
        }
        deferred.resolve(fileCount);
    });

    return Promise.race([deferred.promise, delayTimeout]).finally(() => {
        clearTimeout(timeoutId);
    });
}

/**
 * get the version of current package
 */
async function getVersion(): Promise<string> {
    const deferred : Deferred<string> = new Deferred<string>();
    import(path.join(__dirname, '..', 'package.json')).then((pkg)=>{
        deferred.resolve(pkg.version);
    }).catch((error)=>{
        deferred.reject(error);
    });
    return deferred.promise;
} 

function getTunerProc(command: string, stdio: StdioOptions, newCwd: string, newEnv: any):ChildProcess{
    if(process.platform === "win32"){
        command = command.split('python3').join('python');
        let cmd = command.split(" ", 1)[0];
        const tunerProc: ChildProcess = spawn(cmd, command.substr(cmd.length+1).split(" "), {
            stdio,
            cwd: newCwd,
            env: newEnv
        });
        return tunerProc;
    }
    else{
        const tunerProc: ChildProcess = spawn(command, [], {
            stdio,
            cwd: newCwd,
            env: newEnv,
            shell: true
        });
        return tunerProc;
    }
}

async function isAlive(pid:any):Promise<boolean>{
    let deferred : Deferred<boolean> = new Deferred<boolean>();
    let alive: boolean = false;
    if(process.platform ==='win32'){
        const str = cp.execSync(`tasklist /FI ${'"PID eq '+pid +'"'}`).toString();
        if(!str.includes("No tasks")){
            alive = true;
        }
    }
    else{
        try {
            await cpp.exec(`kill -0 ${pid}`);
            alive = true;
        } catch (error) {
            //ignore
        }
    }
    deferred.resolve(alive);
    return deferred.promise;
}

async function killPid(pid:any):Promise<void>{
    let deferred : Deferred<void> = new Deferred<void>();
    try {
        if (process.platform === "win32") {
            await cpp.exec(`taskkill /PID ${pid} /F`);
        }
        else{
            await cpp.exec(`kill ${pid}`);
        }
    } catch (error) {
        // pid does not exist, do nothing here
    }
    deferred.resolve();
    return deferred.promise;
}

async function runScript(localTrailConfig: TrialConfig, workingDirectory: string, variables: { key: string; value: string }[]):Promise<string[]>{
    let deferred : Deferred<string[]> = new Deferred<string[]>();
    let cmdParameter: string[] = [];
    const runScriptLines: string[] = [];
    if (process.platform === "win32") {
        runScriptLines.push(`cd ${localTrailConfig.codeDir}`);
        for (const variable of variables) {
            runScriptLines.push(`$env:${variable.key}="${variable.value}"`);
        }
        runScriptLines.push(
        `Invoke-Expression "${localTrailConfig.command}" 2>${path.join(workingDirectory, 'stderr')}`,
        `$NOW_DATE = [int64](([datetime]::UtcNow)-(get-date "1/1/1970")).TotalSeconds`,
        `$NOW_DATE = "$NOW_DATE" + "000"`,
        `$state = 0`,
        `if($?){$state = 0}`,
        `else{$state = 2}`,
        `Write $state " " $NOW_DATE  | Out-File ${path.join(workingDirectory, '.nni', 'state')} -NoNewline -encoding utf8`
        );
        await cpp.exec(`mkdir ${workingDirectory}`);
        await cpp.exec(`mkdir ${path.join(workingDirectory, '.nni')}`);
        await cpp.exec(`copy NUL ${path.join(workingDirectory, '.nni', 'metrics')}`);
        await fs.promises.writeFile(path.join(workingDirectory, 'run.ps1'), runScriptLines.join('\r\n'), { encoding: 'utf8', mode: 0o777 });
        cmdParameter.push("powershell");
        cmdParameter.push("run.ps1");
    }
    else{
        runScriptLines.push('#!/bin/bash', `cd ${localTrailConfig.codeDir}`);
            for (const variable of variables) {
                runScriptLines.push(`export ${variable.key}=${variable.value}`);
            }
            runScriptLines.push(`eval ${localTrailConfig.command} 2>${path.join(workingDirectory, 'stderr')}`, `echo $? \`date +%s000\` >${path.join(workingDirectory, '.nni', 'state')}`);
            await cpp.exec(`mkdir -p ${workingDirectory}`);
            await cpp.exec(`mkdir -p ${path.join(workingDirectory, '.nni')}`);
            await cpp.exec(`touch ${path.join(workingDirectory, '.nni', 'metrics')}`);
            await fs.promises.writeFile(path.join(workingDirectory, 'run.sh'), runScriptLines.join('\n'), { encoding: 'utf8', mode: 0o777 });
            cmdParameter.push("bash");
            cmdParameter.push("run.sh");
    }
    deferred.resolve(cmdParameter);
    return deferred.promise;
}

export {countFilesRecursively, getRemoteTmpDir, generateParamFileName, getMsgDispatcherCommand, getCheckpointDir,
    getLogDir, getExperimentRootDir, getJobCancelStatus, getDefaultDatabaseDir, getIPV4Address, 
    mkDirP, delay, prepareUnitTest, parseArg, cleanupUnitTest, uniqueString, randomSelect, getLogLevel, getVersion, getTunerProc, isAlive, killPid, runScript };<|MERGE_RESOLUTION|>--- conflicted
+++ resolved
@@ -192,9 +192,6 @@
         throw new Error('Error: specify neither tuner nor advisor is not allowed');
     }
     let command: string = `python3 -m nni`;
-    if(os.platform()==="win32"){
-        command = `python -m nni`;
-    }
     if (multiPhase) {
         command += ' --multi_phase';
     }
@@ -206,16 +203,7 @@
     if (advisor) {
         command += ` --advisor_class_name ${advisor.className}`;
         if (advisor.classArgs !== undefined) {
-<<<<<<< HEAD
-            if(os.platform()==="win32"){
-                command += ` --advisor_args ${JSON.stringify(advisor.classArgs)}`;
-            }
-            else{
-                command += ` --advisor_args ${JSON.stringify(JSON.stringify(advisor.classArgs))}`;
-            }
-=======
             command += ` --advisor_args ${crossPlatformStringify(advisor.classArgs)}`;
->>>>>>> 44f99026
         }
         if (advisor.codeDir !== undefined && advisor.codeDir.length > 1) {
             command += ` --advisor_directory ${advisor.codeDir}`;
@@ -226,16 +214,7 @@
     } else {
         command += ` --tuner_class_name ${tuner.className}`;
         if (tuner.classArgs !== undefined) {
-<<<<<<< HEAD
-            if(os.platform()==="win32"){
-                command += ` --tuner_args ${JSON.stringify(tuner.classArgs)}`;
-            }
-            else{
-                command += ` --tuner_args ${JSON.stringify(JSON.stringify(tuner.classArgs))}`;
-            }
-=======
             command += ` --tuner_args ${crossPlatformStringify(tuner.classArgs)}`;
->>>>>>> 44f99026
         }
         if (tuner.codeDir !== undefined && tuner.codeDir.length > 1) {
             command += ` --tuner_directory ${tuner.codeDir}`;
@@ -247,16 +226,7 @@
         if (assessor !== undefined && assessor.className !== undefined) {
             command += ` --assessor_class_name ${assessor.className}`;
             if (assessor.classArgs !== undefined) {
-<<<<<<< HEAD
-                if(os.platform()==="win32"){
-                    command += ` --assessor_args ${JSON.stringify(assessor.classArgs)}`;
-                }
-                else{
-                    command += ` --assessor_args ${JSON.stringify(JSON.stringify(assessor.classArgs))}`;
-                }
-=======
                 command += ` --assessor_args ${crossPlatformStringify(assessor.classArgs)}`;
->>>>>>> 44f99026
             }
             if (assessor.codeDir !== undefined && assessor.codeDir.length > 1) {
                 command += ` --assessor_directory ${assessor.codeDir}`;
