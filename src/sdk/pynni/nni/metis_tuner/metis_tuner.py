--- conflicted
+++ resolved
@@ -42,11 +42,6 @@
 
 logger = logging.getLogger("Metis_Tuner_AutoML")
 
-<<<<<<< HEAD
-
-
-=======
->>>>>>> a373dbcb
 NONE_TYPE = ''
 CONSTRAINT_LOWERBOUND = None
 CONSTRAINT_UPPERBOUND = None
