# Copyright (c) Microsoft Corporation.
# Licensed under the MIT license.

from typing import Dict, List, Optional, Union

import torch
from torch import Tensor

from .base import MetricsCalculator

__all__ = ['NormMetricsCalculator', 'MultiDataNormMetricsCalculator', 'DistMetricsCalculator',
           'APoZRankMetricsCalculator', 'MeanRankMetricsCalculator', 'StraightMetricsCalculator']


class StraightMetricsCalculator(MetricsCalculator):
    """
    This metrics calculator directly returns a copy of data as metrics.
    """
    def calculate_metrics(self, data: Dict[str, Tensor]) -> Dict[str, Tensor]:
        metrics = {}
        for name, tensor in data.items():
            # use inplace detach `detach_` here to avoid creating a new tensor
            metrics[name] = tensor.clone().detach_()
        return metrics


class NormMetricsCalculator(MetricsCalculator):
    """
    Calculate the specify norm for each tensor in data.
    L1, L2, Level, Slim pruner use this to calculate metric.
    """

    def __init__(self, dim: Optional[Union[int, List[int]]] = None, p: Optional[Union[int, float]] = None,
                 block_sparse_size: Union[int, List[int], None] = None):
        """
        Parameters
        ----------
        dim
            The dimensions that corresponding to the under pruning weight dimensions in collected data.
            None means one-to-one correspondence between pruned dimensions and data, which equal to set `dim` as all data dimensions.
            Only these `dim` will be kept and other dimensions of the data will be reduced.

            Example:

            If you want to prune the Conv2d weight in filter level, and the weight size is (32, 16, 3, 3) [out-channel, in-channel, kernal-size-1, kernal-size-2].
            Then the under pruning dimensions is [0], which means you want to prune the filter or out-channel.

                Case 1: Directly collect the conv module weight as data to calculate the metric.
                Then the data has size (32, 16, 3, 3).
                Mention that the dimension 0 of the data is corresponding to the under pruning weight dimension 0.
                So in this case, `dim=0` will set in `__init__`.

                Case 2: Use the output of the conv module as data to calculate the metric.
                Then the data has size (batch_num, 32, feature_map_size_1, feature_map_size_2).
                Mention that the dimension 1 of the data is corresponding to the under pruning weight dimension 0.
                So in this case, `dim=1` will set in `__init__`.

            In both of these two case, the metric of this module has size (32,).
        p
            The order of norm. None means Frobenius norm.
        block_sparse_size
            This used to describe the block size a metric value represented. By default, None means the block size is ones(len(dim)).
            Make sure len(dim) == len(block_sparse_size), and the block_sparse_size dimension position is corresponding to dim.

            Example:

            The under pruning weight size is (768, 768), and you want to apply a block sparse on dim=[0] with block size [64, 768],
            then you can set block_sparse_size=[64]. The final metric size is (12,).
        """
        super().__init__(dim=dim, block_sparse_size=block_sparse_size)
        self.p = p if p is not None else 'fro'

    def calculate_metrics(self, data: Dict[str, Tensor]) -> Dict[str, Tensor]:
        metrics = {}
        for name, tensor in data.items():
            keeped_dim = list(range(len(tensor.size()))) if self.dim is None else self.dim
            across_dim = list(range(len(tensor.size())))
            [across_dim.pop(i) for i in reversed(keeped_dim)]
            if len(across_dim) == 0:
                metrics[name] = tensor.abs()
            else:
<<<<<<< HEAD
                metrics[name] = tensor.norm(p=self.p, dim=across_dim)
        if self.block_sparse_size is not None:
            # operation like pooling
            lower_case_letters = 'abcdefghijklmnopqrstuvwxyz'
            for name, metric in metrics.items():
                block_sparse_size = list(self.block_sparse_size)
                # padding block_sparse_size to metric length if dim is None
                if self.dim is None:
                    for _ in range(len(metric.size()) - len(self.block_sparse_size)):
                        block_sparse_size.insert(0, 1)
                ein_expression = ''
                for i, step in enumerate(block_sparse_size):
                    metric = metric.unfold(i, step, step)
                    ein_expression += lower_case_letters[i]
                ein_expression = '...{},{}'.format(ein_expression, ein_expression)
                metrics[name] = torch.einsum(ein_expression, metric, torch.ones(block_sparse_size).to(metric.device))
=======
                metrics[name] = tensor.norm(p=self.p, dim=across_dim)  # type: ignore
>>>>>>> cbb63c5b
        return metrics


class MultiDataNormMetricsCalculator(NormMetricsCalculator):
    """
    The data value format is a two-element list [batch_number, cumulative_data].
    Directly use the cumulative_data as new_data to calculate norm metric.
    TaylorFO pruner uses this to calculate metric.
    """

    def calculate_metrics(self, data: Dict[str, List[Tensor]]) -> Dict[str, Tensor]:
        new_data = {name: buffer[1] for name, buffer in data.items()}
        return super().calculate_metrics(new_data)


class DistMetricsCalculator(MetricsCalculator):
    """
    Calculate the sum of specify distance for each element with all other elements in specify `dim` in each tensor in data.
    FPGM pruner uses this to calculate metric.
    """

    def __init__(self, p: float, dim: Union[int, List[int]]):
        """
        Parameters
        ----------
        dim
            The dimensions that corresponding to the under pruning weight dimensions in collected data.
            None means one-to-one correspondence between pruned dimensions and data, which equal to set `dim` as all data dimensions.
            Only these `dim` will be kept and other dimensions of the data will be reduced.

            Example:

            If you want to prune the Conv2d weight in filter level, and the weight size is (32, 16, 3, 3) [out-channel, in-channel, kernal-size-1, kernal-size-2].
            Then the under pruning dimensions is [0], which means you want to prune the filter or out-channel.

                Case 1: Directly collect the conv module weight as data to calculate the metric.
                Then the data has size (32, 16, 3, 3).
                Mention that the dimension 0 of the data is corresponding to the under pruning weight dimension 0.
                So in this case, `dim=0` will set in `__init__`.

                Case 2: Use the output of the conv module as data to calculate the metric.
                Then the data has size (batch_num, 32, feature_map_size_1, feature_map_size_2).
                Mention that the dimension 1 of the data is corresponding to the under pruning weight dimension 0.
                So in this case, `dim=1` will set in `__init__`.

            In both of these two case, the metric of this module has size (32,).
        p
            The order of norm.
        """
        super().__init__(dim=dim)
        self.p = p

    def calculate_metrics(self, data: Dict[str, Tensor]) -> Dict[str, Tensor]:
        metrics = {}
        for name, tensor in data.items():
            keeped_dim = list(range(len(tensor.size()))) if self.dim is None else self.dim
            reorder_dim = list(keeped_dim)
            reorder_dim.extend([i for i in range(len(tensor.size())) if i not in keeped_dim])
            reorder_tensor = tensor.permute(*reorder_dim).clone()

            metric = torch.ones(*reorder_tensor.size()[:len(keeped_dim)], device=reorder_tensor.device)
            across_dim = list(range(len(keeped_dim), len(reorder_dim)))
            idxs = metric.nonzero(as_tuple=False)
            for idx in idxs:
                other = reorder_tensor
                for i in idx:
                    other = other[i]
                other = other.clone()
                if len(across_dim) == 0:
                    dist_sum = torch.abs(reorder_tensor - other).sum()
                else:
                    dist_sum = torch.norm((reorder_tensor - other), p=self.p, dim=across_dim).sum()  # type: ignore
                # NOTE: this place need refactor when support layer level pruning.
                tmp_metric = metric
                for i in idx[:-1]:
                    tmp_metric = tmp_metric[i]
                tmp_metric[idx[-1]] = dist_sum

            metrics[name] = metric
        return metrics


class APoZRankMetricsCalculator(MetricsCalculator):
    """
    The data value format is a two-element list [batch_number, batch_wise_zeros_count_sum].
    This metric sum the zero number on `dim` then devide the (batch_number * across_dim_size) to calculate the non-zero rate.
    Note that the metric we return is (1 - apoz), because we assume a higher metric value has higher importance.
    APoZRank pruner uses this to calculate metric.
    """
    def calculate_metrics(self, data: Dict[str, List]) -> Dict[str, Tensor]:
        metrics = {}
        for name, (num, zero_counts) in data.items():
            keeped_dim = list(range(len(zero_counts.size()))) if self.dim is None else self.dim
            across_dim = list(range(len(zero_counts.size())))
            [across_dim.pop(i) for i in reversed(keeped_dim)]
            # The element number on each keeped_dim in zero_counts
            total_size = num
            for dim, dim_size in enumerate(zero_counts.size()):
                if dim not in keeped_dim:
                    total_size *= dim_size
            _apoz = torch.sum(zero_counts, dim=across_dim).type_as(zero_counts) / total_size
            # NOTE: the metric is (1 - apoz) because we assume the smaller metric value is more needed to be pruned.
            metrics[name] = torch.ones_like(_apoz) - _apoz
        return metrics


class MeanRankMetricsCalculator(MetricsCalculator):
    """
    The data value format is a two-element list [batch_number, batch_wise_activation_sum].
    This metric simply calculate the average on `self.dim`, then divide by the batch_number.
    MeanRank pruner uses this to calculate metric.
    """
    def calculate_metrics(self, data: Dict[str, List[Tensor]]) -> Dict[str, Tensor]:
        metrics = {}
        for name, (num, activation_sum) in data.items():
            keeped_dim = list(range(len(activation_sum.size()))) if self.dim is None else self.dim
            across_dim = list(range(len(activation_sum.size())))
            [across_dim.pop(i) for i in reversed(keeped_dim)]
            metrics[name] = torch.mean(activation_sum, across_dim) / num
        return metrics<|MERGE_RESOLUTION|>--- conflicted
+++ resolved
@@ -79,8 +79,7 @@
             if len(across_dim) == 0:
                 metrics[name] = tensor.abs()
             else:
-<<<<<<< HEAD
-                metrics[name] = tensor.norm(p=self.p, dim=across_dim)
+                metrics[name] = tensor.norm(p=self.p, dim=across_dim)  # type: ignore
         if self.block_sparse_size is not None:
             # operation like pooling
             lower_case_letters = 'abcdefghijklmnopqrstuvwxyz'
@@ -96,9 +95,6 @@
                     ein_expression += lower_case_letters[i]
                 ein_expression = '...{},{}'.format(ein_expression, ein_expression)
                 metrics[name] = torch.einsum(ein_expression, metric, torch.ones(block_sparse_size).to(metric.device))
-=======
-                metrics[name] = tensor.norm(p=self.p, dim=across_dim)  # type: ignore
->>>>>>> cbb63c5b
         return metrics
 
 
