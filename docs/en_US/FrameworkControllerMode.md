# Run an Experiment on FrameworkController

===
NNI supports running experiment using [FrameworkController](https://github.com/Microsoft/frameworkcontroller), called frameworkcontroller mode. FrameworkController is built to orchestrate all kinds of applications on Kubernetes, you don't need to install Kubeflow for specific deep learning framework like tf-operator or pytorch-operator. Now you can use FrameworkController as the training service to run NNI experiment.

## Prerequisite for on-premises Kubernetes Service

1. A **Kubernetes** cluster using Kubernetes 1.8 or later. Follow this [guideline](https://kubernetes.io/docs/setup/) to set up Kubernetes
2. Prepare a **kubeconfig** file, which will be used by NNI to interact with your Kubernetes API server. By default, NNI manager will use $(HOME)/.kube/config as kubeconfig file's path. You can also specify other kubeconfig files by setting the **KUBECONFIG** environment variable. Refer this [guideline]( https://kubernetes.io/docs/concepts/configuration/organize-cluster-access-kubeconfig) to learn more about kubeconfig.
3. If your NNI trial job needs GPU resource, you should follow this [guideline](https://github.com/NVIDIA/k8s-device-plugin) to configure **Nvidia device plugin for Kubernetes**.
4. Prepare a **NFS server** and export a general purpose mount (we recommend to map your NFS server path in `root_squash option`, otherwise permission issue may raise when NNI copies files to NFS. Refer this [page](https://linux.die.net/man/5/exports) to learn what root_squash option is), or **Azure File Storage**.
5. Install **NFS client** on the machine where you install NNI and run nnictl to create experiment. Run this command to install NFSv4 client:

    ```bash
    apt-get install nfs-common
    ```

6. Install **NNI**, follow the install guide [here](QuickStart.md).

## Prerequisite for Azure Kubernetes Service

1. NNI support Kubeflow based on Azure Kubernetes Service, follow the [guideline](https://azure.microsoft.com/en-us/services/kubernetes-service/) to set up Azure Kubernetes Service.
2. Install [Azure CLI](https://docs.microsoft.com/en-us/cli/azure/install-azure-cli?view=azure-cli-latest) and __kubectl__.  Use `az login` to set azure account, and connect kubectl client to AKS, refer this [guideline](https://docs.microsoft.com/en-us/azure/aks/kubernetes-walkthrough#connect-to-the-cluster).
3. Follow the [guideline](https://docs.microsoft.com/en-us/azure/storage/common/storage-quickstart-create-account?tabs=portal) to create azure file storage account. If you use Azure Kubernetes Service, NNI need Azure Storage Service to store code files and the output files.
4. To access Azure storage service, NNI need the access key of the storage account, and NNI uses [Azure Key Vault](https://azure.microsoft.com/en-us/services/key-vault/) Service to protect your private key. Set up Azure Key Vault Service, add a secret to Key Vault to store the access key of Azure storage account. Follow this [guideline](https://docs.microsoft.com/en-us/azure/key-vault/quick-create-cli) to store the access key.

## Setup FrameworkController

Follow the [guideline](https://github.com/Microsoft/frameworkcontroller/tree/master/example/run) to set up FrameworkController in the Kubernetes cluster, NNI supports FrameworkController by the stateful set mode.

## Design

Please refer the design of [Kubeflow training service](./KubeflowMode.md), FrameworkController training service pipeline is similar.

## Example

The FrameworkController config file format is:

```yaml
authorName: default
experimentName: example_mnist
trialConcurrency: 1
maxExecDuration: 10h
maxTrialNum: 100
#choice: local, remote, pai, kubeflow, frameworkcontroller
trainingServicePlatform: frameworkcontroller
searchSpacePath: ~/nni/examples/trials/mnist/search_space.json
#choice: true, false
useAnnotation: false
tuner:
  #choice: TPE, Random, Anneal, Evolution
  builtinTunerName: TPE
  classArgs:
    #choice: maximize, minimize
    optimize_mode: maximize
assessor:
  builtinAssessorName: Medianstop
  classArgs:
    optimize_mode: maximize
  gpuNum: 0
trial:
  codeDir: ~/nni/examples/trials/mnist
  taskRoles:
    - name: worker
      taskNum: 1
      command: python3 mnist.py
      gpuNum: 1
      cpuNum: 1
      memoryMB: 8192
      image: msranni/nni:latest
      frameworkAttemptCompletionPolicy:
        minFailedTaskCount: 1
        minSucceededTaskCount: 1
frameworkcontrollerConfig:
  storage: nfs
  nfs:
    server: {your_nfs_server}
    path: {your_nfs_server_exported_path}
```

If you use Azure Kubernetes Service, you should  set `frameworkcontrollerConfig` in your config YAML file as follows:

```yaml
frameworkcontrollerConfig:
  storage: azureStorage
  keyVault:
    vaultName: {your_vault_name}
    name: {your_secert_name}
  azureStorage:
    accountName: {your_storage_account_name}
    azureShare: {your_azure_share_name}
```

Note: You should explicitly set `trainingServicePlatform: frameworkcontroller` in NNI config YAML file if you want to start experiment in frameworkcontrollerConfig mode.

The trial's config format for NNI frameworkcontroller mode is a simple version of FrameworkController's official config, you could refer the [Tensorflow example of FrameworkController](https://github.com/Microsoft/frameworkcontroller/blob/master/example/framework/scenario/tensorflow/cpu/tensorflowdistributedtrainingwithcpu.yaml) for deep understanding.

Trial configuration in frameworkcontroller mode have the following configuration keys:

* taskRoles: you could set multiple task roles in config file, and each task role is a basic unit to process in Kubernetes cluster.
  * name: the name of task role specified, like "worker", "ps", "master".
  * taskNum: the replica number of the task role.
  * command: the users' command to be used in the container.
  * gpuNum: the number of gpu device used in container.
  * cpuNum: the number of cpu device used in container.
  * memoryMB: the memory limitaion to be specified in container.
  * image: the docker image used to create pod and run the program.
  * frameworkAttemptCompletionPolicy: the policy to run framework, please refer the [user-manual](https://github.com/Microsoft/frameworkcontroller/blob/master/doc/user-manual.md#frameworkattemptcompletionpolicy) to get the specific information. Users could use the policy to control the pod, for example, if ps does not stop, only worker stops, The completion policy could helps stop ps.

## How to run example

After you prepare a config file, you could run your experiment by nnictl. The way to start an experiment on FrameworkController is similar to Kubeflow, please refer the [document](./KubeflowMode.md) for more information.

## version check
<<<<<<< HEAD
=======

>>>>>>> a373dbcb
NNI support version check feature in since version 0.6, [refer](PaiMode.md)<|MERGE_RESOLUTION|>--- conflicted
+++ resolved
@@ -112,8 +112,5 @@
 After you prepare a config file, you could run your experiment by nnictl. The way to start an experiment on FrameworkController is similar to Kubeflow, please refer the [document](./KubeflowMode.md) for more information.
 
 ## version check
-<<<<<<< HEAD
-=======
 
->>>>>>> a373dbcb
 NNI support version check feature in since version 0.6, [refer](PaiMode.md)